--- conflicted
+++ resolved
@@ -68,37 +68,6 @@
 
         :return: new RID
         """
-<<<<<<< HEAD
-        # Create base rid
-        pages_b: PageTableEntry = self._get_pages(True)
-        pages_id_b, offset_b = pages_b.get_loc()
-        rid: RID = RID.from_params(pages_id_b, offset_b, is_base=1, tombstone=0)
-
-        # Create 'tail' rid (copy of base)
-        pages_t: PageTableEntry = self._get_pages(False)
-        pages_id_t, offset_t = pages_t.get_loc()
-        tail_rid: RID = RID.from_params(pages_id_t, offset_t, is_base=0, tombstone=0)
-
-        # Cache buffer
-        new_vals = self._new_vals_buffer
-
-        # Write base record
-        new_vals[MetaCol.INDIR] = int(tail_rid)
-        new_vals[MetaCol.RID] = int(rid)
-        new_vals[MetaCol.SCHEMA] = 0
-        new_vals[len(MetaCol):self.tcols] = columns # All data columns
-        with pages_b:
-            pages_b.write_vals(new_vals)
-
-        # Write first tail record (copy of base record)
-        new_vals[MetaCol.INDIR] = 0
-        new_vals[MetaCol.RID] = int(tail_rid)
-        with pages_t:
-            pages_t.write_vals(new_vals)
-
-        # Return new base rid for index
-        return rid
-=======
         with self.page_table.lock:
             # Create base rid
             pages_b: PageTableEntry = self._get_pages(True)
@@ -127,7 +96,6 @@
 
             # Return new base rid for index
             return rid
->>>>>>> e9ab5e68
 
     def update(self, rid: RID, tombstone: Literal[0, 1], columns: tuple[int | None]):
         """
@@ -147,14 +115,8 @@
 
             self._validate_not_deleted(rid, pages_id_b, offset_b)
 
-<<<<<<< HEAD
-        pages: PageTableEntry = self._get_pages(False)
-        with pages:
-            # Create new RID
-=======
             # Create new RID
             pages: PageTableEntry = self._get_pages(False)
->>>>>>> e9ab5e68
             pages_id_t, offset_t = pages.get_loc()
             tail_rid: RID = RID.from_params(pages_id_t, offset_t, is_base=0, tombstone=tombstone)
 
