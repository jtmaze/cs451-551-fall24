--- conflicted
+++ resolved
@@ -31,28 +31,6 @@
 
         return data
     
-<<<<<<< HEAD
-    def add_page(rid, page):
-        pass
-
-    def get_all_page_rids(page):
-        """
-        Returns all the RIDs on a given a 'page_id'
-
-        TBD, might be unecessary or better to implement in bufferpool.py??
-        However, merge_mgr.py probably needs a method like this??
-        """
-        pass
-
-    def list_all_page_ids(self):
-        """
-        Lists all the page_ids in the disk.
-
-        Probably uncecessary, becuase bufferpool.py tracks page_ids.
-        """
-
-        pass
-=======
     def add_page(self, rid, page_data):
         """
         Writes or updates a 4KB page on disk corresponding to the given RID.
@@ -68,5 +46,4 @@
         with open(page_path, "wb") as file:
             file.write(page_data)
 
-        print(f"Page with RID {rid} written to disk at {page_path}.")
->>>>>>> b80de5a9
+        print(f"Page with RID {rid} written to disk at {page_path}.")