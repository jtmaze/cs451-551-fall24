import os

class Disk:
    PAGE_SIZE = 4096  # 4KB page size
    STORAGE_DIR = "db_storage"  # Directory for storing pages on disk

    def __init__(self) -> None:
        # Ensure the storage directory exists
        os.makedirs(self.STORAGE_DIR, exist_ok=True)

    def _get_page_path(self, page_id):
        """
        Generates a file path for a given RID.
        """
<<<<<<< HEAD
        return os.path.join(self.STORAGE_DIR, f"page_{page_id}.bin")
=======
        page_type = "base" if rid.is_base else "tail"
        return os.path.join(self.STORAGE_DIR, f"{page_type}_page_{rid.pages_id}.bin")
>>>>>>> 11527c99

    def get_page(self, page_id):
        """
        Reads a 4KB page from disk corresponding to the given RID.
        Returns the page data as bytes.
        """
        page_path = self._get_page_path(page_id)

        # Check if page file exists
        if not os.path.exists(page_path):
            raise FileNotFoundError(f"Page with ID {page_id} not found on disk.")

        # Read and return page data
        with open(page_path, "rb") as file:
            data = file.read(self.PAGE_SIZE)

        return data
    
    def add_page(self, page_id, page_data):
        """
        Writes or updates a 4KB page on disk corresponding to the given RID.
        :param rid: RID to identify the page location.
        :param page_data: Byte data of the page to be written to disk.
        """
        if len(page_data) != self.PAGE_SIZE:
            raise ValueError("Page data must be exactly 4KB.")

        page_path = self._get_page_path(page_id)

        # Write page data to the file
        with open(page_path, "wb") as file:
            file.write(page_data)

        print(f"Page with RID {page_id} written to disk at {page_path}.")

    def write_all_pages(self, pages):
        """
        Sequentially writes all pages in memory to disk.
        :param pages: Dictionary mapping page IDs to page data.
        """
        for page_id, page in pages.items():
            if page.is_dirty:  # write dirty pages
                self.add_page(page_id, page.data)
                page.is_dirty = False  # Mark page as clean<|MERGE_RESOLUTION|>--- conflicted
+++ resolved
@@ -8,16 +8,12 @@
         # Ensure the storage directory exists
         os.makedirs(self.STORAGE_DIR, exist_ok=True)
 
-    def _get_page_path(self, page_id):
+    def _get_page_path(self, rid):
         """
         Generates a file path for a given RID.
         """
-<<<<<<< HEAD
-        return os.path.join(self.STORAGE_DIR, f"page_{page_id}.bin")
-=======
         page_type = "base" if rid.is_base else "tail"
         return os.path.join(self.STORAGE_DIR, f"{page_type}_page_{rid.pages_id}.bin")
->>>>>>> 11527c99
 
     def get_page(self, page_id):
         """
